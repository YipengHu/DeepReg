dataset:
  dir:
    train: "demos/grouped_mask_prostate_longitudinal/dataset/train"
    valid: "demos/grouped_mask_prostate_longitudinal/dataset/val"
    test: "demos/grouped_mask_prostate_longitudinal/dataset/test"
  format: "h5"
  type: "grouped" # paired / unpaired / grouped
  labeled: false
  intra_group_prob: 1
  intra_group_option: "unconstrained" # forward / backward / unconstrained
  sample_image_in_group: true
  image_shape: [128, 128, 32]

train:
  # define neural network structure
  method: "ddf" # the registration method, value should be ddf / dvf / conditional
  backbone:
    name: "local" # value should be local / global / unet
    num_channel_initial: 16 # number of initial channel in local net, controls the size of the network
    extract_levels: [0, 1, 2, 3]

  # define the loss function for training
  loss:
    image:
      name: "ssd"
      weight: 1.0
    label:
      weight: 0.0
      name: "dice"
      scales: [0, 1, 2, 4, 8, 16]
    regularization:
<<<<<<< HEAD
      weight: 1.0 # weight of regularization loss
      name: "gradient" # options include "bending", "gradient"
=======
      weight: 0.01 # weight of regularization loss
      energy_type: "gradient-l2" # value should be bending / gradient-l1 / gradient-l2
>>>>>>> da801817

  # define the optimizer
  optimizer:
    name: "adam" # value should be adam / sgd / rms
    adam:
      learning_rate: 1.0e-5

  preprocess:
    batch_size: 4
    shuffle_buffer_num_batch: 1 # shuffle_buffer_size = batch_size * shuffle_buffer_num_batch

  # other training hyper-parameters
  epochs: 5000 # number of training epochs
  save_period: 1000 # the model will be saved every `save_period` epochs.<|MERGE_RESOLUTION|>--- conflicted
+++ resolved
@@ -29,13 +29,8 @@
       name: "dice"
       scales: [0, 1, 2, 4, 8, 16]
     regularization:
-<<<<<<< HEAD
-      weight: 1.0 # weight of regularization loss
+      weight: 0.01 # weight of regularization loss
       name: "gradient" # options include "bending", "gradient"
-=======
-      weight: 0.01 # weight of regularization loss
-      energy_type: "gradient-l2" # value should be bending / gradient-l1 / gradient-l2
->>>>>>> da801817
 
   # define the optimizer
   optimizer:
