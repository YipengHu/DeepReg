# Paired MR and US brain image registration

<<<<<<< HEAD
---

**NOTE**

Please read the [DeepReg Demo Disclaimer](introduction.html#demo-disclaimer).

---
=======
> **Note**: Please read the
> [DeepReg Demo Disclaimer](introduction.html#demo-disclaimer).
>>>>>>> a47be608

## Author

DeepReg Development Team (raise an issue:
https://github.com/DeepRegNet/DeepReg/issues/new, or mail to the author:
zcemsus@ucl.ac.uk)

## Application

This demo aims to register pairs of brain MR and ultrasound scans. The dataset consists
of 22 subjects with low-grade brain gliomas who underwent brain tumour resection [1].
The main application for this type of registration is to better delineate brain tumour
boundaries during surgery and correct tissue shift induced by the craniotomy.

## Instructions

- [Install DeepReg](https://deepreg.readthedocs.io/en/latest/getting_started/install.html);
- Change current directory to the root directory of DeepReg project;
- The `demo_data.py`, `demo_train.py` and `demo_predict.py` scripts need to be run using
  the following command:

```bash
python3 demos/paired_mrus_brain/script_name.py
```

A short description of the scripts is provided below. The scripts must be run in the
following order:

- Run the demo_data.py script: This script does the following:
  - Download a reduced copy of the dataset which has already been preprocessed
  - Download a pretrained model for use with the predict function
  - Note: This script can also be used to work with the full dataset by uncommenting the
    relevant sections in the script (please read the scripts' comments to see how to
    download the full dataset)
- Run the demo_train.py script: This script does the following:
  - Specify the training options like gpu support
  - Specify the config file paths (to define both the network config available in
    deepreg and the data config given in the demo folder)
  - Train a network using deepreg
- Run the demo_predict.py script: This script does the following:
  - Use the pretrained network to make predictions for the test set
  - Use the predicitions to plot the results (the images path generated in the logs will
    need to be specified)
- Note: The number of epochs and reduced dataset size for training will result in a loss
  in test accuracy so please train with the full dataset and for a greater number of
  epochs for improved results.

## Data

The dataset for this demo comes from Xiao et al. [1] and can be downloaded from:

https://archive.sigma2.no/pages/public/datasetDetail.jsf?id=10.11582/2020.00025

## Tested DeepReg Version

Last commit at which demo was tested: c709a46c345552ae1396e6d7ba46a44f7950aea0

## Contact

Please [raise an issue](https://github.com/DeepRegNet/DeepReg/issues/new) following the
[guidelines](https://deepreg.readthedocs.io/en/325-improve-contributing-pages/contributing/issue.html).

## References

[1] Y. Xiao, M. Fortin, G. Unsgård , H. Rivaz, and I. Reinertsen, "REtroSpective
Evaluation of Cerebral Tumors (RESECT): a clinical database of pre-operative MRI and
intra-operative ultrasound in low-grade glioma surgeries". Medical Physics, Vol. 44(7),
pp. 3875-3882, 2017.<|MERGE_RESOLUTION|>--- conflicted
+++ resolved
@@ -1,17 +1,7 @@
 # Paired MR and US brain image registration
 
-<<<<<<< HEAD
----
-
-**NOTE**
-
-Please read the [DeepReg Demo Disclaimer](introduction.html#demo-disclaimer).
-
----
-=======
 > **Note**: Please read the
 > [DeepReg Demo Disclaimer](introduction.html#demo-disclaimer).
->>>>>>> a47be608
 
 ## Author
 
