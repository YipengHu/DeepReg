--- conflicted
+++ resolved
@@ -9,29 +9,15 @@
   image_shape: [64, 64, 64]
 
 train:
-<<<<<<< HEAD
-  model:
-    method:
-      name: "dvf" # ddf / dvf / conditional
-      control_points: [8, 8, 8] # list or None
-    backbone: "unet"
-    local:
-      num_channel_initial: 2
-      extract_levels: [0, 1, 2, 3, 4]
-    unet:
-      num_channel_initial: 16
-      depth: 3
-      pooling: false
-      concat_skip: true
-=======
-  method: "dvf" # the registration method, value should be ddf / dvf / conditional
+  method:
+    name: "dvf" # the registration method, value should be ddf / dvf / conditional
+    control_points: [8, 8, 8] # list or None
   backbone:
     name: "unet" # value should be local / global / unet
     num_channel_initial: 16
     depth: 3
     pooling: false
     concat_skip: true
->>>>>>> 78e24724
   loss:
     dissimilarity:
       image:
