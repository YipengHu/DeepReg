"""
Tests for deepreg/model/loss/image.py in
pytest style.
Notes: The format of inputs to the function dissimilarity_fn
in image.py should be better converted into tf tensor type beforehand.
"""
from test.unit.util import is_equal_tf

import numpy as np
import pytest
import tensorflow as tf

import deepreg.model.loss.image as image


class TestSumSquaredDistance:
    @pytest.mark.parametrize(
        "y_true,y_pred,shape,expected",
        [
            (0.6, 0.3, (3,), 0.09),
            (0.6, 0.3, (3, 3), 0.09),
            (0.6, 0.3, (3, 3, 3), 0.09),
            (0.6, 0.3, (3, 3, 3), 0.09),
            (0.5, 0.5, (3, 3), 0.0),
            (0.3, 0.6, (3, 3), 0.09),
        ],
    )
    def test_output(self, y_true, y_pred, shape, expected):
        y_true = y_true * np.ones(shape=shape)
        y_pred = y_pred * np.ones(shape=shape)
        expected = expected * np.ones(shape=(shape[0],))
        got = image.SumSquaredDifference().call(
            y_true,
            y_pred,
        )
        assert is_equal_tf(got, expected)


class TestGlobalMutualInformation:
    @pytest.mark.parametrize(
        "y_true,y_pred,shape,expected",
        [
            (0.6, 0.3, (3, 3, 3, 3), 0.0),
            (0.6, 0.3, (3, 3, 3, 3, 3), 0.0),
            (0.0, 1.0, (3, 3, 3, 3, 3), 0.0),
        ],
    )
    def test_zero_info(self, y_true, y_pred, shape, expected):
        y_true = y_true * np.ones(shape=shape)
        y_pred = y_pred * np.ones(shape=shape)
        expected = expected * np.ones(shape=(shape[0],))
        got = image.GlobalMutualInformation().call(
            y_true,
            y_pred,
        )
        assert is_equal_tf(got, expected)

    def test_get_config(self):
        got = image.GlobalMutualInformation().get_config()
        expected = dict(
            num_bins=23,
            sigma_ratio=0.5,
            reduction=tf.keras.losses.Reduction.AUTO,
            name="GlobalMutualInformation",
        )
        assert got == expected


@pytest.mark.parametrize("name", ["gaussian", "triangular", "rectangular"])
def test_kernel_fn(name):
    kernel_size = 3
    input_channel = 5
<<<<<<< HEAD

    def test_rectangular(self):
        filters, kernel_vol = image.build_rectangular_kernel(
            self.kernel_size, self.input_channel
        )
        assert filters.shape == (
            self.kernel_size,
            self.kernel_size,
            self.kernel_size,
            self.input_channel,
            1,
        )
        assert kernel_vol.shape == ()

    def test_triangular(self):
        filters, kernel_vol = image.build_triangular_kernel(
            self.kernel_size, self.input_channel
        )
        assert filters.shape == (
            self.kernel_size - 1,
            self.kernel_size - 1,
            self.kernel_size - 1,
            self.input_channel,
            1,
        )
        assert kernel_vol.shape == ()

    def test_gaussian(self):
        filters, kernel_vol = image.build_gaussian_kernel(
            self.kernel_size, self.input_channel
        )
        assert filters.shape == (
            self.kernel_size,
            self.kernel_size,
            self.kernel_size,
            self.input_channel,
            1,
        )
        assert kernel_vol.shape == ()
=======
    kernel_fn = image.LocalNormalizedCrossCorrelation.kernel_fn_dict[name]
    filters, kernel_vol = kernel_fn(kernel_size, input_channel)
    assert filters.shape == (
        kernel_size,
        kernel_size,
        kernel_size,
        input_channel,
        1,
    )
    assert kernel_vol.shape == ()
>>>>>>> 7c22a30e


class TestLocalNormalizedCrossCorrelation:
    @pytest.mark.parametrize(
        "y_true,y_pred,shape,kernel_type,expected",
        [
            (0.6, 0.3, (3, 3, 3, 3), "rectangular", 1.0),
            (0.6, 0.3, (3, 3, 3, 3, 3), "rectangular", 1.0),
            (0.0, 1.0, (3, 3, 3, 3, 3), "rectangular", 1.0),
            (0.6, 0.3, (3, 3, 3, 3, 3), "gaussian", 1.0),
            (0.6, 0.3, (3, 3, 3, 3, 3), "triangular", 1.0),
        ],
    )
    def test_zero_info(self, y_true, y_pred, shape, kernel_type, expected):
        y_true = y_true * np.ones(shape=shape)
        y_pred = y_pred * np.ones(shape=shape)
        expected = expected * np.ones(shape=(shape[0],))
        got = image.LocalNormalizedCrossCorrelation(kernel_type=kernel_type).call(
            y_true,
            y_pred,
        )
        assert is_equal_tf(got, expected)

    def test_error(self):
        y = np.ones(shape=(3, 3, 3, 3))
        with pytest.raises(ValueError) as err_info:
            image.LocalNormalizedCrossCorrelation(kernel_type="constant").call(y, y)
        assert "Wrong kernel_type constant for LNCC loss type." in str(err_info.value)

    def test_get_config(self):
        got = image.LocalNormalizedCrossCorrelation().get_config()
        expected = dict(
            kernel_size=9,
            kernel_type="rectangular",
            reduction=tf.keras.losses.Reduction.AUTO,
            name="LocalNormalizedCrossCorrelation",
        )
        assert got == expected<|MERGE_RESOLUTION|>--- conflicted
+++ resolved
@@ -70,47 +70,6 @@
 def test_kernel_fn(name):
     kernel_size = 3
     input_channel = 5
-<<<<<<< HEAD
-
-    def test_rectangular(self):
-        filters, kernel_vol = image.build_rectangular_kernel(
-            self.kernel_size, self.input_channel
-        )
-        assert filters.shape == (
-            self.kernel_size,
-            self.kernel_size,
-            self.kernel_size,
-            self.input_channel,
-            1,
-        )
-        assert kernel_vol.shape == ()
-
-    def test_triangular(self):
-        filters, kernel_vol = image.build_triangular_kernel(
-            self.kernel_size, self.input_channel
-        )
-        assert filters.shape == (
-            self.kernel_size - 1,
-            self.kernel_size - 1,
-            self.kernel_size - 1,
-            self.input_channel,
-            1,
-        )
-        assert kernel_vol.shape == ()
-
-    def test_gaussian(self):
-        filters, kernel_vol = image.build_gaussian_kernel(
-            self.kernel_size, self.input_channel
-        )
-        assert filters.shape == (
-            self.kernel_size,
-            self.kernel_size,
-            self.kernel_size,
-            self.input_channel,
-            1,
-        )
-        assert kernel_vol.shape == ()
-=======
     kernel_fn = image.LocalNormalizedCrossCorrelation.kernel_fn_dict[name]
     filters, kernel_vol = kernel_fn(kernel_size, input_channel)
     assert filters.shape == (
@@ -121,7 +80,6 @@
         1,
     )
     assert kernel_vol.shape == ()
->>>>>>> 7c22a30e
 
 
 class TestLocalNormalizedCrossCorrelation:
