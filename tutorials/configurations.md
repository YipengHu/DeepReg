# How to configure DeepReg options

<<<<<<< HEAD
(under development)

=======
>>>>>>> 8676905a
## Command line arguments

`DeepReg` is primarily a command line tool that provides two basic functions, `train` and `predict`.

System options are reuired to parse to these functions:
`-g` or `--gpu`
`-c` or `--config_path`
`-g` or `--gpu <str>`
`--gpu_allow_growth`
`-k` or `--ckpt_path`
`-l` or `--log`

## Config files

`train` requires two sections be configured in config file, `dataset` and `train`;
`predict` requires at minimum `dataset` be configured.

### Options for predefined loaders

The options for `dataset` are summarised in [Dataset configurations](./configurations_dataset.md)

### Options for training

The options for `train` are summarised in [Training configurations](./configurations_train.md)<|MERGE_RESOLUTION|>--- conflicted
+++ resolved
@@ -1,10 +1,7 @@
 # How to configure DeepReg options
 
-<<<<<<< HEAD
 (under development)
 
-=======
->>>>>>> 8676905a
 ## Command line arguments
 
 `DeepReg` is primarily a command line tool that provides two basic functions, `train` and `predict`.
