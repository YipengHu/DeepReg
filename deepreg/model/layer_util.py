--- conflicted
+++ resolved
@@ -116,32 +116,6 @@
 
     The weights correspond to the floor corners.
     For example, when num_dimension = len(loc_shape) = num_bits = 3,
-<<<<<<< HEAD
-    weight_floor = [w1, w2, w3] (ignoring the batch dimension).
-    weight_ceil = [u1, u2, u3] (ignoring the batch dimension).
-
-    So for corner with coords (x, y, z), x, y, z's values are 0 or 1
-
-    - weight for x = w1 if x = 0 else u1
-    - weight for y = w2 if y = 0 else u2
-    - weight for z = w3 if z = 0 else u3
-
-    so the weight for (x, y, z) is
-
-    W_xyz = ((1-x) * w1 + x * u1)
-          * ((1-y) * w2 + y * u2)
-          * ((1-z) * w3 + z * u3)
-
-    Let
-
-    W_xy = ((1-x) * w1 + x * u1)
-         * ((1-y) * w2 + y * u2)
-
-    Then
-
-    - W_xy0 = W_xy * w3
-    - W_xy1 = W_xy * u3
-=======
     weight_floor = [f1, f2, f3] (ignoring the batch dimension).
     weight_ceil = [c1, c2, c3] (ignoring the batch dimension).
 
@@ -158,17 +132,10 @@
           * ((1-z) * f3 + z * c3)
 
     Let
->>>>>>> 456731e5
 
     W_xy = ((1-x) * f1 + x * c1)
          * ((1-y) * f2 + y * c2)
 
-<<<<<<< HEAD
-      sum over x,y,z (V_xyz * W_xyz)
-      = sum over x,y (V_xy0 * W_xy0 + V_xy1 * W_xy1)
-      = sum over x,y (V_xy0 * W_xy * w3 + V_xy1 * W_xy * u3)
-      = sum over x,y (V_xy0 * W_xy) * w3 + sum over x,y (V_xy1 * W_xy) * u3
-=======
     Then
 
     - W_xy0 = W_xy * f3
@@ -181,7 +148,6 @@
     = sum over x,y (V_xy0 * W_xy0 + V_xy1 * W_xy1)
     = sum over x,y (V_xy0 * W_xy * f3 + V_xy1 * W_xy * c3)
     = sum over x,y (V_xy0 * W_xy) * f3 + sum over x,y (V_xy1 * W_xy) * c3
->>>>>>> 456731e5
 
     That's why we call this pyramid combination.
     It calculates the linear interpolation gradually, starting from
@@ -203,14 +169,6 @@
     :return: one tensor of the same shape as an element in values
              (\*loc_shape) or (batch, \*loc_shape) or (batch, \*loc_shape, 1)
     """
-<<<<<<< HEAD
-    if len(values[0].shape) != len(weight_floor[0].shape):
-        raise ValueError(
-            "In pyramid_combination, "
-            "elements of values and weight_floor should have same dimension. "
-            f"value shape = {values[0].shape}, "
-            f"weight_floor = {weight_floor[0].shape}"
-=======
     v_shape = values[0].shape
     wf_shape = weight_floor[0].shape
     wc_shape = weight_ceil[0].shape
@@ -221,42 +179,19 @@
             f"value shape = {v_shape}, "
             f"weight_floor = {wf_shape}, "
             f"weight_ceil = {wc_shape}."
->>>>>>> 456731e5
         )
     if 2 ** len(weight_floor) != len(values):
         raise ValueError(
             "In pyramid_combination, "
             "num_dim = len(weight_floor), "
             "len(values) must be 2 ** num_dim, "
-<<<<<<< HEAD
-            f"But len(weight_floor) = {len(weight_floor)}, len(values) = {len(values)}"
-=======
             f"But len(weight_floor) = {len(weight_floor)}, "
             f"len(values) = {len(values)}"
->>>>>>> 456731e5
         )
 
     if len(weight_floor) == 1:  # one dimension
         return values[0] * weight_floor[0] + values[1] * weight_ceil[0]
     # multi dimension
-<<<<<<< HEAD
-    values_floor = (
-        pyramid_combination(
-            values=values[::2],
-            weight_floor=weight_floor[:-1],
-            weight_ceil=weight_ceil[:-1],
-        )
-        * weight_floor[-1]
-    )
-    values_ceil = (
-        pyramid_combination(
-            values=values[1::2],
-            weight_floor=weight_floor[:-1],
-            weight_ceil=weight_ceil[:-1],
-        )
-        * weight_ceil[-1]
-    )
-=======
     values_floor = pyramid_combination(
         values=values[::2],
         weight_floor=weight_floor[:-1],
@@ -269,7 +204,6 @@
         weight_ceil=weight_ceil[:-1],
     )
     values_ceil = values_ceil * weight_ceil[-1]
->>>>>>> 456731e5
     return values_floor + values_ceil
 
 
