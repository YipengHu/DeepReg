# coding=utf-8

from typing import List

import tensorflow as tf
import tensorflow.keras.layers as tfkl

import deepreg.model.layer_util
from deepreg.model import layer
from deepreg.model.backbone.interface import Backbone
from deepreg.registry import REGISTRY


@REGISTRY.register_backbone(name="local")
class LocalNet(Backbone):
    """
    Build LocalNet for image registration.

    Reference:

    - Hu, Yipeng, et al.
      "Weakly-supervised convolutional neural networks
      for multimodal image registration."
      Medical image analysis 49 (2018): 1-13.
      https://doi.org/10.1016/j.media.2018.07.002

    - Hu, Yipeng, et al.
      "Label-driven weakly-supervised learning
      for multimodal deformable image registration,"
      https://arxiv.org/abs/1711.01666
    """

    def __init__(
        self,
        image_size: tuple,
        out_channels: int,
        num_channel_initial: int,
        extract_levels: List[int],
        out_kernel_initializer: str,
        out_activation: str,
<<<<<<< HEAD
        use_additive_upsampling: bool = True,
        control_points: (tuple, None) = None,
=======
>>>>>>> 0bdbdf0a
        name: str = "LocalNet",
        **kwargs,
    ):
        """
        Image is encoded gradually, i from level 0 to E,
        then it is decoded gradually, j from level E to D.
        Some of the decoded levels are used for generating extractions.

        So, extract_levels are between [0, E] with E = max(extract_levels),
        and D = min(extract_levels).

        :param image_size: such as (dim1, dim2, dim3)
        :param out_channels: number of channels for the extractions
        :param num_channel_initial: number of initial channels.
        :param extract_levels: number of extraction levels.
        :param out_kernel_initializer: initializer to use for kernels.
        :param out_activation: activation to use at end layer.
<<<<<<< HEAD
        :param use_additive_upsampling: whether use additive up-sampling.
        :param control_points: specify the distance between control points (in voxels).
=======
>>>>>>> 0bdbdf0a
        :param name: name of the backbone.
        :param kwargs: additional arguments.
        """
        super().__init__(
            image_size=image_size,
            out_channels=out_channels,
            num_channel_initial=num_channel_initial,
            out_kernel_initializer=out_kernel_initializer,
            out_activation=out_activation,
            name=name,
            **kwargs,
        )

        # save parameters
        self._extract_levels = extract_levels
        self._use_additive_upsampling = use_additive_upsampling
        self._extract_max_level = max(self._extract_levels)  # E
        self._extract_min_level = min(self._extract_levels)  # D

        # init layer variables
        num_channels = [
            num_channel_initial * (2 ** level)
            for level in range(self._extract_max_level + 1)
        ]  # level 0 to E
        kernel_sizes = [
            7 if level == 0 else 3 for level in range(self._extract_max_level + 1)
        ]
        self._downsample_convs = []
        self._downsample_pools = []
        tensor_shape = image_size
        self._tensor_shapes = [tensor_shape]
        for i in range(self._extract_max_level):
            downsample_conv = tf.keras.Sequential(
                [
                    layer.Conv3dBlock(
                        filters=num_channels[i],
                        kernel_size=kernel_sizes[i],
                        padding="same",
                    ),
                    layer.ResidualConv3dBlock(
                        filters=num_channels[i],
                        kernel_size=kernel_sizes[i],
                        padding="same",
                    ),
                ]
            )
            downsample_pool = tfkl.MaxPool3D(pool_size=2, strides=2, padding="same")
            tensor_shape = tuple((x + 1) // 2 for x in tensor_shape)
            self._downsample_convs.append(downsample_conv)
            self._downsample_pools.append(downsample_pool)
            self._tensor_shapes.append(tensor_shape)

        self._conv3d_block = layer.Conv3dBlock(
            filters=num_channels[-1], kernel_size=3, padding="same"
        )  # level E

        self._upsample_deconvs = []
        self._resizes = []
        self._upsample_convs = []
        for level in range(
            self._extract_max_level - 1, self._extract_min_level - 1, -1
        ):  # level D to E-1
            padding = deepreg.model.layer_util.deconv_output_padding(
                input_shape=self._tensor_shapes[level + 1],
                output_shape=self._tensor_shapes[level],
                kernel_size=kernel_sizes[level],
                stride=2,
                padding="same",
            )
            upsample_deconv = layer.Deconv3dBlock(
                filters=num_channels[level],
                output_padding=padding,
                kernel_size=3,
                strides=2,
                padding="same",
            )
            upsample_conv = tf.keras.Sequential(
                [
                    layer.Conv3dBlock(
                        filters=num_channels[level], kernel_size=3, padding="same"
                    ),
                    layer.ResidualConv3dBlock(
                        filters=num_channels[level], kernel_size=3, padding="same"
                    ),
                ]
            )
            self._upsample_deconvs.append(upsample_deconv)
            self._upsample_convs.append(upsample_conv)
            if self._use_additive_upsampling:
                resize = layer.Resize3d(shape=self._tensor_shapes[level])
                self._resizes.append(resize)
        self._extract_layers = [
            tf.keras.Sequential(
                [
                    tfkl.Conv3D(
                        filters=out_channels,
                        kernel_size=3,
                        strides=1,
                        padding="same",
                        kernel_initializer=out_kernel_initializer,
                        activation=out_activation,
                    ),
                    layer.Resize3d(shape=image_size),
                ]
            )
            for _ in self._extract_levels
        ]

    def call(self, inputs: tf.Tensor, training=None, mask=None) -> tf.Tensor:
        """
        Build LocalNet graph based on built layers.

        :param inputs: image batch, shape = (batch, f_dim1, f_dim2, f_dim3, ch)
        :param training: None or bool.
        :param mask: None or tf.Tensor.
        :return: shape = (batch, f_dim1, f_dim2, f_dim3, out_channels)
        """

        # down sample from level 0 to E
        # outputs used for decoding, encoded[i] corresponds -> level i
        # stored only 0 to E-1
        encoded = []
        h_in = inputs
        for level in range(self._extract_max_level):  # level 0 to E - 1
            skip = self._downsample_convs[level](inputs=h_in, training=training)
            h_in = self._downsample_pools[level](inputs=skip, training=training)
            encoded.append(skip)
        h_bottom = self._conv3d_block(
            inputs=h_in, training=training
        )  # level E of encoding/decoding

        # up sample from level E to D
        decoded = [h_bottom]  # level E
        for idx, level in enumerate(
            range(self._extract_max_level - 1, self._extract_min_level - 1, -1)
        ):  # level E-1 to D
            h = self._upsample_deconvs[idx](inputs=h_bottom, training=training)
            if self._use_additive_upsampling:
                up_sampled = self._resizes[idx](inputs=h_bottom)
                up_sampled = tf.split(up_sampled, num_or_size_splits=2, axis=4)
                up_sampled = tf.add_n(up_sampled)
                h = h + up_sampled
            h = h + encoded[level]
            h_bottom = self._upsample_convs[idx](inputs=h, training=training)
            decoded.append(h_bottom)

        # output
        output = tf.add_n(
            [
                self._extract_layers[idx](
                    inputs=decoded[self._extract_max_level - level]
                )
                for idx, level in enumerate(self._extract_levels)
            ]
        ) / len(self._extract_levels)

        return output<|MERGE_RESOLUTION|>--- conflicted
+++ resolved
@@ -38,11 +38,7 @@
         extract_levels: List[int],
         out_kernel_initializer: str,
         out_activation: str,
-<<<<<<< HEAD
         use_additive_upsampling: bool = True,
-        control_points: (tuple, None) = None,
-=======
->>>>>>> 0bdbdf0a
         name: str = "LocalNet",
         **kwargs,
     ):
@@ -60,11 +56,7 @@
         :param extract_levels: number of extraction levels.
         :param out_kernel_initializer: initializer to use for kernels.
         :param out_activation: activation to use at end layer.
-<<<<<<< HEAD
         :param use_additive_upsampling: whether use additive up-sampling.
-        :param control_points: specify the distance between control points (in voxels).
-=======
->>>>>>> 0bdbdf0a
         :param name: name of the backbone.
         :param kwargs: additional arguments.
         """
