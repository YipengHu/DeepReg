"""Provide different loss or metrics classes for labels."""

from typing import List, Optional

import tensorflow as tf

from deepreg.loss.util import NegativeLossMixin, cauchy_kernel1d
from deepreg.loss.util import gaussian_kernel1d_sigma as gaussian_kernel1d
from deepreg.loss.util import separable_filter
from deepreg.registry import REGISTRY

EPS = tf.keras.backend.epsilon()


class MultiScaleLoss(tf.keras.losses.Loss):
    """
    Base class for multi-scale loss.

    It applies the loss at different scales (gaussian or cauchy smoothing).
    It is assumed that loss values are between 0 and 1.
    """

    kernel_fn_dict = dict(gaussian=gaussian_kernel1d, cauchy=cauchy_kernel1d)

    def __init__(
        self,
        scales: Optional[List] = None,
        kernel: str = "gaussian",
        reduction: str = tf.keras.losses.Reduction.SUM,
        name: str = "MultiScaleLoss",
    ):
        """
        Init.

        :param scales: list of scalars or None, if None, do not apply any scaling.
        :param kernel: gaussian or cauchy.
        :param reduction: using SUM reduction over batch axis,
            calling the loss like `loss(y_true, y_pred)` will return a scalar tensor.
        :param name: str, name of the loss.
        """
        super().__init__(reduction=reduction, name=name)
        assert kernel in ["gaussian", "cauchy"]
        self.scales = scales
        self.kernel = kernel

    def call(self, y_true: tf.Tensor, y_pred: tf.Tensor) -> tf.Tensor:
        """
        Use _call to calculate loss at different scales.

        :param y_true: ground-truth tensor.
        :param y_pred: predicted tensor.
        :return: multi-scale loss.
        """
        if self.scales is None:
            return self._call(y_true=y_true, y_pred=y_pred)
        kernel_fn = self.kernel_fn_dict[self.kernel]
        losses = []
        for s in self.scales:
            if s == 0:
                # no smoothing
                losses.append(
                    self._call(
                        y_true=y_true,
                        y_pred=y_pred,
                    )
                )
            else:
                losses.append(
                    self._call(
                        y_true=separable_filter(
                            tf.expand_dims(y_true, axis=4), kernel_fn(s)
                        )[..., 0],
                        y_pred=separable_filter(
                            tf.expand_dims(y_pred, axis=4), kernel_fn(s)
                        )[..., 0],
                    )
                )
        loss = tf.add_n(losses)
        loss = loss / len(self.scales)
        return loss

    def _call(self, y_true: tf.Tensor, y_pred: tf.Tensor) -> tf.Tensor:
        """
        Return loss for a batch.

        :param y_true: ground-truth tensor.
        :param y_pred: predicted tensor.
        :return: negated loss.
        """
        raise NotImplementedError

    def get_config(self) -> dict:
        """Return the config dictionary for recreating this class."""
        config = super().get_config()
        config["scales"] = self.scales
        config["kernel"] = self.kernel
        return config


class DiceScore(MultiScaleLoss):
    """
    Define dice score.

    The formulation is:
        0. pos_w + neg_w = 1
        1. let y_prod = y_true * y_pred and y_sum  = y_true + y_pred
        2. num = 2 *  (pos_w * y_true * y_pred + neg_w * (1−y_true) * (1−y_pred))
               = 2 *  ((pos_w+neg_w) * y_prod - neg_w * y_sum + neg_w)
               = 2 *  (y_prod - neg_w * y_sum + neg_w)
        3. denom = (pos_w * (y_true + y_pred) + neg_w * (1−y_true + 1−y_pred))
                 = (pos_w-neg_w) * y_sum + 2 * neg_w
                 = (1-2*neg_w) * y_sum + 2 * neg_w
        4. dice score = num / denom

    where num and denom are summed over all axes except the batch axis.
    """

    def __init__(
        self,
        binary: bool = False,
        neg_weight: float = 0.0,
        scales: Optional[List] = None,
        kernel: str = "gaussian",
        reduction: str = tf.keras.losses.Reduction.SUM,
        name: str = "DiceScore",
    ):
        """
        Init.

        :param binary: if True, project y_true, y_pred to 0 or 1.
        :param neg_weight: weight for negative class.
        :param scales: list of scalars or None, if None, do not apply any scaling.
        :param kernel: gaussian or cauchy.
        :param reduction: using SUM reduction over batch axis,
            calling the loss like `loss(y_true, y_pred)` will return a scalar tensor.
        :param name: str, name of the loss.
        """
        super().__init__(scales=scales, kernel=kernel, reduction=reduction, name=name)
        assert 0 <= neg_weight <= 1
        self.binary = binary
        self.neg_weight = neg_weight

    def _call(self, y_true: tf.Tensor, y_pred: tf.Tensor) -> tf.Tensor:
        """
        Return loss for a batch.

        :param y_true: shape = (batch, ...)
        :param y_pred: shape = (batch, ...)
        :return: shape = (batch,)
        """
        if self.binary:
            y_true = tf.cast(y_true >= 0.5, dtype=y_true.dtype)
            y_pred = tf.cast(y_pred >= 0.5, dtype=y_pred.dtype)

        # (batch, ...) -> (batch, d)
        y_true = tf.keras.layers.Flatten()(y_true)
        y_pred = tf.keras.layers.Flatten()(y_pred)

        y_prod = tf.reduce_mean(y_true * y_pred, axis=1)
        y_sum = tf.reduce_mean(y_true, axis=1) + tf.reduce_mean(y_pred, axis=1)

        numerator = 2 * (y_prod - self.neg_weight * y_sum + self.neg_weight)
        denominator = (1 - 2 * self.neg_weight) * y_sum + 2 * self.neg_weight
        return (numerator + EPS) / (denominator + EPS)

    def get_config(self) -> dict:
        """Return the config dictionary for recreating this class."""
        config = super().get_config()
        config["binary"] = self.binary
        config["neg_weight"] = self.neg_weight
        return config


@REGISTRY.register_loss(name="dice")
class DiceLoss(NegativeLossMixin, DiceScore):
    """Revert the sign of DiceScore."""


@REGISTRY.register_loss(name="cross-entropy")
class CrossEntropy(MultiScaleLoss):
    """
    Define weighted cross-entropy.

    The formulation is:
        loss = − pos_w * y_true log(y_pred) - neg_w * (1−y_true) log(1−y_pred)
    """

    def __init__(
        self,
        binary: bool = False,
        neg_weight: float = 0.0,
        scales: Optional[List] = None,
        kernel: str = "gaussian",
        reduction: str = tf.keras.losses.Reduction.SUM,
        name: str = "CrossEntropy",
    ):
        """
        Init.

        :param binary: if True, project y_true, y_pred to 0 or 1
        :param neg_weight: weight for negative class
        :param scales: list of scalars or None, if None, do not apply any scaling.
        :param kernel: gaussian or cauchy.
        :param reduction: using SUM reduction over batch axis,
            calling the loss like `loss(y_true, y_pred)` will return a scalar tensor.
        :param name: str, name of the loss.
        """
        super().__init__(scales=scales, kernel=kernel, reduction=reduction, name=name)
        assert 0 <= neg_weight <= 1
        self.binary = binary
        self.neg_weight = neg_weight

    def _call(self, y_true: tf.Tensor, y_pred: tf.Tensor) -> tf.Tensor:
        """
        Return loss for a batch.

        :param y_true: shape = (batch, ...)
        :param y_pred: shape = (batch, ...)
        :return: shape = (batch,)
        """
        if self.binary:
            y_true = tf.cast(y_true >= 0.5, dtype=y_true.dtype)
            y_pred = tf.cast(y_pred >= 0.5, dtype=y_pred.dtype)

        # (batch, ...) -> (batch, d)
        y_true = tf.keras.layers.Flatten()(y_true)
        y_pred = tf.keras.layers.Flatten()(y_pred)

        loss_pos = tf.reduce_mean(y_true * tf.math.log(y_pred + EPS), axis=1)
        loss_neg = tf.reduce_mean((1 - y_true) * tf.math.log(1 - y_pred + EPS), axis=1)
        return -(1 - self.neg_weight) * loss_pos - self.neg_weight * loss_neg

    def get_config(self) -> dict:
        """Return the config dictionary for recreating this class."""
        config = super().get_config()
        config["binary"] = self.binary
        config["neg_weight"] = self.neg_weight
        return config


class JaccardIndex(MultiScaleLoss):
    """
    Define Jaccard index.

    The formulation is:
    1. num = y_true * y_pred
    2. denom = y_true + y_pred - y_true * y_pred
    3. Jaccard index = num / denom
    """

    def __init__(
        self,
        binary: bool = False,
        scales: Optional[List] = None,
        kernel: str = "gaussian",
        reduction: str = tf.keras.losses.Reduction.SUM,
        name: str = "JaccardIndex",
    ):
        """
        Init.

        :param binary: if True, project y_true, y_pred to 0 or 1.
        :param scales: list of scalars or None, if None, do not apply any scaling.
        :param kernel: gaussian or cauchy.
        :param reduction: using SUM reduction over batch axis,
            calling the loss like `loss(y_true, y_pred)` will return a scalar tensor.
        :param name: str, name of the loss.
        """
        super().__init__(scales=scales, kernel=kernel, reduction=reduction, name=name)
        self.binary = binary

    def _call(self, y_true: tf.Tensor, y_pred: tf.Tensor) -> tf.Tensor:
        """
        Return loss for a batch.

        :param y_true: shape = (batch, ...)
        :param y_pred: shape = (batch, ...)
        :return: shape = (batch,)
        """
        if self.binary:
            y_true = tf.cast(y_true >= 0.5, dtype=y_true.dtype)
            y_pred = tf.cast(y_pred >= 0.5, dtype=y_pred.dtype)

        # (batch, ...) -> (batch, d)
        y_true = tf.keras.layers.Flatten()(y_true)
        y_pred = tf.keras.layers.Flatten()(y_pred)

        y_prod = tf.reduce_mean(y_true * y_pred, axis=1)
        y_sum = tf.reduce_mean(y_true, axis=1) + tf.reduce_mean(y_pred, axis=1)

        return (y_prod + EPS) / (y_sum - y_prod + EPS)

    def get_config(self) -> dict:
        """Return the config dictionary for recreating this class."""
        config = super().get_config()
        config["binary"] = self.binary
        return config


@REGISTRY.register_loss(name="jaccard")
class JaccardLoss(NegativeLossMixin, JaccardIndex):
    """Revert the sign of JaccardIndex."""


<<<<<<< HEAD
def separable_filter(tensor: tf.Tensor, kernel: tf.Tensor) -> tf.Tensor:
    """
    Create a 3d separable filter.

    Here `tf.nn.conv3d` accepts the `kernel_size` argument of shape
    (filter_depth, filter_height, filter_width, in_channels, out_channels),
    where the first axis of `kernel_size` is the depth not batch,
    and the input to `tf.nn.conv3d` is of shape
    (batch, in_depth, in_height, in_width, in_channels).

    :param tensor: shape = (batch, dim1, dim2, dim3)
    :param kernel: shape = (dim4,)
    :return: shape = (batch, dim1, dim2, dim3)
    """
    strides = [1, 1, 1, 1, 1]
    kernel = tf.cast(kernel, dtype=tensor.dtype)
    tensor = tf.nn.conv3d(
        tf.nn.conv3d(
            tf.nn.conv3d(
                tf.expand_dims(tensor, axis=4),
                filters=tf.reshape(kernel, [-1, 1, 1, 1, 1]),
                strides=strides,
                padding="SAME",
            ),
            filters=tf.reshape(kernel, [1, -1, 1, 1, 1]),
            strides=strides,
            padding="SAME",
        ),
        filters=tf.reshape(kernel, [1, 1, -1, 1, 1]),
        strides=strides,
        padding="SAME",
    )
    return tensor[:, :, :, :, 0]


=======
>>>>>>> 72b59720
def compute_centroid(mask: tf.Tensor, grid: tf.Tensor) -> tf.Tensor:
    """
    Calculate the centroid of the mask.
    :param mask: shape = (batch, dim1, dim2, dim3)
    :param grid: shape = (dim1, dim2, dim3, 3)
    :return: shape = (batch, 3), batch of vectors denoting
             location of centroids.
    """
    assert len(mask.shape) == 4
    assert len(grid.shape) == 4
    bool_mask = tf.expand_dims(
        tf.cast(mask >= 0.5, dtype=tf.float32), axis=4
    )  # (batch, dim1, dim2, dim3, 1)
    masked_grid = bool_mask * tf.expand_dims(
        grid, axis=0
    )  # (batch, dim1, dim2, dim3, 3)
    numerator = tf.reduce_sum(masked_grid, axis=[1, 2, 3])  # (batch, 3)
    denominator = tf.reduce_sum(bool_mask, axis=[1, 2, 3])  # (batch, 1)
    return (numerator + EPS) / (denominator + EPS)  # (batch, 3)


def compute_centroid_distance(
    y_true: tf.Tensor, y_pred: tf.Tensor, grid: tf.Tensor
) -> tf.Tensor:
    """
    Calculate the L2-distance between two tensors' centroids.
    :param y_true: tensor, shape = (batch, dim1, dim2, dim3)
    :param y_pred: tensor, shape = (batch, dim1, dim2, dim3)
    :param grid: tensor, shape = (dim1, dim2, dim3, 3)
    :return: shape = (batch,)
    """
    centroid_1 = compute_centroid(mask=y_pred, grid=grid)  # (batch, 3)
    centroid_2 = compute_centroid(mask=y_true, grid=grid)  # (batch, 3)
    return tf.sqrt(tf.reduce_sum((centroid_1 - centroid_2) ** 2, axis=1))


def foreground_proportion(y: tf.Tensor) -> tf.Tensor:
    """
    Calculate the percentage of foreground vs background per 3d volume.
    :param y: shape = (batch, dim1, dim2, dim3), a 3D label tensor
    :return: shape = (batch,)
    """
    y = tf.cast(y >= 0.5, dtype=tf.float32)
    return tf.reduce_sum(y, axis=[1, 2, 3]) / tf.reduce_sum(
        tf.ones_like(y), axis=[1, 2, 3]
    )<|MERGE_RESOLUTION|>--- conflicted
+++ resolved
@@ -302,44 +302,6 @@
     """Revert the sign of JaccardIndex."""
 
 
-<<<<<<< HEAD
-def separable_filter(tensor: tf.Tensor, kernel: tf.Tensor) -> tf.Tensor:
-    """
-    Create a 3d separable filter.
-
-    Here `tf.nn.conv3d` accepts the `kernel_size` argument of shape
-    (filter_depth, filter_height, filter_width, in_channels, out_channels),
-    where the first axis of `kernel_size` is the depth not batch,
-    and the input to `tf.nn.conv3d` is of shape
-    (batch, in_depth, in_height, in_width, in_channels).
-
-    :param tensor: shape = (batch, dim1, dim2, dim3)
-    :param kernel: shape = (dim4,)
-    :return: shape = (batch, dim1, dim2, dim3)
-    """
-    strides = [1, 1, 1, 1, 1]
-    kernel = tf.cast(kernel, dtype=tensor.dtype)
-    tensor = tf.nn.conv3d(
-        tf.nn.conv3d(
-            tf.nn.conv3d(
-                tf.expand_dims(tensor, axis=4),
-                filters=tf.reshape(kernel, [-1, 1, 1, 1, 1]),
-                strides=strides,
-                padding="SAME",
-            ),
-            filters=tf.reshape(kernel, [1, -1, 1, 1, 1]),
-            strides=strides,
-            padding="SAME",
-        ),
-        filters=tf.reshape(kernel, [1, 1, -1, 1, 1]),
-        strides=strides,
-        padding="SAME",
-    )
-    return tensor[:, :, :, :, 0]
-
-
-=======
->>>>>>> 72b59720
 def compute_centroid(mask: tf.Tensor, grid: tf.Tensor) -> tf.Tensor:
     """
     Calculate the centroid of the mask.
