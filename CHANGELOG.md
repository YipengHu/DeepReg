--- conflicted
+++ resolved
@@ -17,11 +17,8 @@
 
 ### Changed
 
-<<<<<<< HEAD
+- Simplified configuration for backbone models.
 - Simplified contributing documentation.
-=======
-- Simplified configuration for backbone models.
->>>>>>> 34a43e3c
 
 ### Fixed
 
