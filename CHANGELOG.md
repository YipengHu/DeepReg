# Change Log

All notable changes to this project will be documented in this file.

The format is based on [Keep a Changelog](http://keepachangelog.com/) and this project
adheres to [Semantic Versioning](http://semver.org/).

## [Unreleased]

Here we write upgrading notes for brands. It's a team effort to make them as
straightforward as possible.

### Added

- Added option to change kernel size and a kernel type for LNCC image similarity loss.
- Added visualization tool for generating gifs from model outputs.
- Added max_epochs argument for training to overwrite configuration.
- Added log_root argument for training and prediction to customize the log file
  location.
<<<<<<< HEAD
- Added more meaningful error messages for data loading.
- Added tests for all demos.
=======
- Added integration tests for all demos.
>>>>>>> dae8a6db
- Added environment.yml file for Conda environment creation.
- Added Dockerfile.
- Added documentation about using UCL cluster with DeepReg.

### Changed

- Updated TensorFlow version to 2.3.1.
- Updated the pre-trained models in MR brain demo.
- Updated instruction on Conda environment creation.
- Updated documentation regarding pre-commit and unit-testing.
- Updated the issue and pull-request templates.
- Updated the instructions for all demos.
- Updated pre-commit hooks version.
- Updated JOSS paper to address reviewers' comments.
- Migrated from travis-ci.org to travis-ci.com.

### Fixed

- Fixed prediction error when number of samples cannot be divided by batch size exactly.
- Fixed division by zero handling in multiple image/label losses.
- Fixed tensor comparison in unit tests and impacted tests.
- Removed normalization of DDF/DVF when saving in Nifti formats.
- Fixed invalid link in the quick start page.

## [0.1.0b1] - 2020-09-01

Initial beta release.<|MERGE_RESOLUTION|>--- conflicted
+++ resolved
@@ -17,12 +17,8 @@
 - Added max_epochs argument for training to overwrite configuration.
 - Added log_root argument for training and prediction to customize the log file
   location.
-<<<<<<< HEAD
 - Added more meaningful error messages for data loading.
-- Added tests for all demos.
-=======
 - Added integration tests for all demos.
->>>>>>> dae8a6db
 - Added environment.yml file for Conda environment creation.
 - Added Dockerfile.
 - Added documentation about using UCL cluster with DeepReg.
