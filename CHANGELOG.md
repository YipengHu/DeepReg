--- conflicted
+++ resolved
@@ -13,12 +13,9 @@
 
 ### Added
 
-<<<<<<< HEAD
 - Added example for using custom loss.
-=======
 - Added tests on Mac OS.
 - Added tests for python 3.6 and 3.7.
->>>>>>> 21e2a1c3
 - Added support to custom layer channels in U-Net.
 - Added support to multiple loss functions for each loss type: "image", "label" and
   "regularization".
