# Change Log

All notable changes to this project will be documented in this file. It's a team effort
to make them as straightforward as possible.

The format is based on [Keep a Changelog](http://keepachangelog.com/) and this project
adheres to [Semantic Versioning](http://semver.org/).

## [1.0.0-rc1] - In Progress

Release comment: refactoring of models means that old checkpoint files are no longer
compatible with the updates.

### Added

- Added example for using custom loss.
- Added tests on Mac OS.
- Added tests for python 3.6 and 3.7.
- Added support to custom layer channels in U-Net.
- Added support to multiple loss functions for each loss type: "image", "label" and
  "regularization".
- Added LNCC computation using separable 1-D filters for all kernels available

### Changed

<<<<<<< HEAD
- Moved contributor list to a separate page.
=======
- Changed `no-test` flag to `full` for demo scripts.
>>>>>>> 133dc447
- Renamed `neg_weight` to `background_weight`.
- Renamed `log_dir` to `exp_name` and `log_root` to `log_dir` respectively.
- Uniformed local-net, global-net, u-net under a single u-net structure.
- Simplified custom layer definitions.
- Removed multiple unnecessary custom layers and use tf.keras.layers whenever possible.
- Refactored BSplines interpolation independently of the backbone network and available
  only for DDF and DVF models.

### Fixed

- Removed loss weight checks to be more robust.
- Fixed import error under python 3.6.
- Fixed the residual module in local net architecture, compatible for previous
  checkpoints.
- Broken link in README to seminar video.

## [0.1.2] - 2021-01-31

Release comment: This is mainly a bugfix release, although some of the tasks in
1.0.0-rc1 have been included in this release, with or without public-facing
accessibility (see details below).

### Added

- Added global NCC loss
- Added the docs on registry for backbone models.
- Added backward compatible config parser.
- Added tests so that test coverage is 100%.
- Added config file docs with details on how new config works.
- Added DDF data augmentation.
- Added the registry for backbone models and losses.
- Added pylint with partial check (C0103,C0301,R1725,W0107,W9012,W9015) to CI.
- Added badges for code quality and maintainability.
- Added additional links (CoC, PyPI) and information (contributing, citing) to project
  README.md.
- Added CMIC seminar where DeepReg was introduced to the project README.md.
- Added deepreg_download entry point to access non-release folders required for Quick
  Start.

### Changed

- Refactored optimizer configuration.
- Refactored affine transform data augmentation.
- Modified the implementation of resampler to support zero boundary condition.
- Refactored loss functions into classes.
- Use CheckpointManager callback for saving and support training restore.
- Changed distribute strategy to default for <= 1 GPU.
- Migrated from Travis-CI to GitHub Actions.
- Simplified configuration for backbone models and losses.
- Simplified contributing documentation.
- Uniform kernel size for LNCC loss.
- Improved demo configurations with the updated pre-trained models for:
  grouped_mask_prostate_longitudinal, paried_mrus_prostate, unpaired_us_prostate_cv,
  grouped_mr_heart, unpaired_ct_lung, paired_ct_lung.

### Fixed

- Fixed several dead links in the documentation.
- Fixed a bug due to typo when image loss weight is zero, label loss is not applied.
- Fixed warp CLI tool by saving outputs in Nifti1 format.
- Fixed optimiser storage and loading from checkpoints.
- Fixed bias initialization for theta in GlobalNet.
- Removed invalid `first` argument in DataLoader for sample_index generator.
- Fixed build error when downloading data from the private repository.
- Fixed the typo for CLI tools in documents.

## [0.1.0] - 2020-11-02

### Added

- Added option to change the kernel size and type for LNCC image similarity loss.
- Added visualization tool for generating gifs from model outputs.
- Added the max_epochs argument for training to overwrite configuration.
- Added the log_root argument for training and prediction to customize the log file
  location.
- Added more meaningful error messages for data loading.
- Added integration tests for all demos.
- Added environment.yml file for Conda environment creation.
- Added Dockerfile.
- Added the documentation about using UCL cluster with DeepReg.

### Changed

- Updated TensorFlow version to 2.3.1.
- Updated the pre-trained models in MR brain demo.
- Updated instruction on Conda environment creation.
- Updated the documentation regarding pre-commit and unit-testing.
- Updated the issue and pull-request templates.
- Updated the instructions for all demos.
- Updated pre-commit hooks version.
- Updated JOSS paper to address reviewers' comments.
- Migrated from travis-ci.org to travis-ci.com.

### Fixed

- Fixed prediction error when number of samples cannot be divided by batch size exactly.
- Fixed division by zero handling in multiple image/label losses.
- Fixed tensor comparison in unit tests and impacted tests.
- Removed normalization of DDF/DVF when saving in Nifti formats.
- Fixed invalid link in the quick start page.

## [0.1.0b1] - 2020-09-01

Initial beta release.<|MERGE_RESOLUTION|>--- conflicted
+++ resolved
@@ -23,11 +23,8 @@
 
 ### Changed
 
-<<<<<<< HEAD
 - Moved contributor list to a separate page.
-=======
 - Changed `no-test` flag to `full` for demo scripts.
->>>>>>> 133dc447
 - Renamed `neg_weight` to `background_weight`.
 - Renamed `log_dir` to `exp_name` and `log_root` to `log_dir` respectively.
 - Uniformed local-net, global-net, u-net under a single u-net structure.
