--- conflicted
+++ resolved
@@ -29,12 +29,8 @@
 
 ## Contributors
 
-<<<<<<< HEAD
 DeepReg is maintained and led by a team of developers and researchers. People with
-signifigant contrubutions to `DeepReg` are listed below (in alphabetical order).
-=======
-DeepReg is maintained and led by a team of developers and researchers. People with signifigant contributions to `DeepReg` are listed below (in alphabetical order).
->>>>>>> 63430319
+signifigant contributions to `DeepReg` are listed below (in alphabetical order).
 
 | Name               | Affiliation (at time of contribution)             |
 | ------------------ | ------------------------------------------------- |
