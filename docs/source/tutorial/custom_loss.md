--- conflicted
+++ resolved
@@ -58,16 +58,9 @@
 
 ## Step 2: Add test functions (for contributing developers, optional for users)
 
-<<<<<<< HEAD
-Add corresponding unit tests for the newly added functions to `deepreg/test/unit` (this is optional for users that do not wish to contribute). We warmly welcome contributions to DeepReg.
-To contribute, please follow our
-[contribution guidelines](https://deepreg.readthedocs.io/en/latest/contributing/code.html)
-here.
-=======
-Add corresponding unit test for the new added functions to `deepreg/test/unit`. It's
-just optional for the users. Everyone is warmly welcome to make contribution to DeepReg.
+Add corresponding unit test for the new added functions to `deepreg/test/unit`. This is
+optional for the users. Everyone is warmly welcome to make contribution to DeepReg.
 Please follow our [contribution guidelines](../contributing/code.html) here.
->>>>>>> 8f6a2449
 
 ## Step 3: Set yaml configuration files
 
